NOTICES AND INFORMATION
Do Not Translate or Localize

This software incorporates material from third parties. Microsoft makes certain
open source code available at https://3rdpartysource.microsoft.com, or you may
send a check or money order for US $5.00, including the product name, the open
source component name, and version number, to:

Source Code Compliance Team
Microsoft Corporation
One Microsoft Way
Redmond, WA 98052
USA

Notwithstanding any other terms, you may reverse engineer this software to the
extent required to debug changes to any libraries licensed under the GNU Lesser
General Public License.

--

https://github.com/huggingface/pytorch-transformers

                                 Apache License
                           Version 2.0, January 2004
                        http://www.apache.org/licenses/

   TERMS AND CONDITIONS FOR USE, REPRODUCTION, AND DISTRIBUTION

   1. Definitions.

      "License" shall mean the terms and conditions for use, reproduction,
      and distribution as defined by Sections 1 through 9 of this document.

      "Licensor" shall mean the copyright owner or entity authorized by
      the copyright owner that is granting the License.

      "Legal Entity" shall mean the union of the acting entity and all
      other entities that control, are controlled by, or are under common
      control with that entity. For the purposes of this definition,
      "control" means (i) the power, direct or indirect, to cause the
      direction or management of such entity, whether by contract or
      otherwise, or (ii) ownership of fifty percent (50%) or more of the
      outstanding shares, or (iii) beneficial ownership of such entity.

      "You" (or "Your") shall mean an individual or Legal Entity
      exercising permissions granted by this License.

      "Source" form shall mean the preferred form for making modifications,
      including but not limited to software source code, documentation
      source, and configuration files.

      "Object" form shall mean any form resulting from mechanical
      transformation or translation of a Source form, including but
      not limited to compiled object code, generated documentation,
      and conversions to other media types.

      "Work" shall mean the work of authorship, whether in Source or
      Object form, made available under the License, as indicated by a
      copyright notice that is included in or attached to the work
      (an example is provided in the Appendix below).

      "Derivative Works" shall mean any work, whether in Source or Object
      form, that is based on (or derived from) the Work and for which the
      editorial revisions, annotations, elaborations, or other modifications
      represent, as a whole, an original work of authorship. For the purposes
      of this License, Derivative Works shall not include works that remain
      separable from, or merely link (or bind by name) to the interfaces of,
      the Work and Derivative Works thereof.

      "Contribution" shall mean any work of authorship, including
      the original version of the Work and any modifications or additions
      to that Work or Derivative Works thereof, that is intentionally
      submitted to Licensor for inclusion in the Work by the copyright owner
      or by an individual or Legal Entity authorized to submit on behalf of
      the copyright owner. For the purposes of this definition, "submitted"
      means any form of electronic, verbal, or written communication sent
      to the Licensor or its representatives, including but not limited to
      communication on electronic mailing lists, source code control systems,
      and issue tracking systems that are managed by, or on behalf of, the
      Licensor for the purpose of discussing and improving the Work, but
      excluding communication that is conspicuously marked or otherwise
      designated in writing by the copyright owner as "Not a Contribution."

      "Contributor" shall mean Licensor and any individual or Legal Entity
      on behalf of whom a Contribution has been received by Licensor and
      subsequently incorporated within the Work.

   2. Grant of Copyright License. Subject to the terms and conditions of
      this License, each Contributor hereby grants to You a perpetual,
      worldwide, non-exclusive, no-charge, royalty-free, irrevocable
      copyright license to reproduce, prepare Derivative Works of,
      publicly display, publicly perform, sublicense, and distribute the
      Work and such Derivative Works in Source or Object form.

   3. Grant of Patent License. Subject to the terms and conditions of
      this License, each Contributor hereby grants to You a perpetual,
      worldwide, non-exclusive, no-charge, royalty-free, irrevocable
      (except as stated in this section) patent license to make, have made,
      use, offer to sell, sell, import, and otherwise transfer the Work,
      where such license applies only to those patent claims licensable
      by such Contributor that are necessarily infringed by their
      Contribution(s) alone or by combination of their Contribution(s)
      with the Work to which such Contribution(s) was submitted. If You
      institute patent litigation against any entity (including a
      cross-claim or counterclaim in a lawsuit) alleging that the Work
      or a Contribution incorporated within the Work constitutes direct
      or contributory patent infringement, then any patent licenses
      granted to You under this License for that Work shall terminate
      as of the date such litigation is filed.

   4. Redistribution. You may reproduce and distribute copies of the
      Work or Derivative Works thereof in any medium, with or without
      modifications, and in Source or Object form, provided that You
      meet the following conditions:

      (a) You must give any other recipients of the Work or
          Derivative Works a copy of this License; and

      (b) You must cause any modified files to carry prominent notices
          stating that You changed the files; and

      (c) You must retain, in the Source form of any Derivative Works
          that You distribute, all copyright, patent, trademark, and
          attribution notices from the Source form of the Work,
          excluding those notices that do not pertain to any part of
          the Derivative Works; and

      (d) If the Work includes a "NOTICE" text file as part of its
          distribution, then any Derivative Works that You distribute must
          include a readable copy of the attribution notices contained
          within such NOTICE file, excluding those notices that do not
          pertain to any part of the Derivative Works, in at least one
          of the following places: within a NOTICE text file distributed
          as part of the Derivative Works; within the Source form or
          documentation, if provided along with the Derivative Works; or,
          within a display generated by the Derivative Works, if and
          wherever such third-party notices normally appear. The contents
          of the NOTICE file are for informational purposes only and
          do not modify the License. You may add Your own attribution
          notices within Derivative Works that You distribute, alongside
          or as an addendum to the NOTICE text from the Work, provided
          that such additional attribution notices cannot be construed
          as modifying the License.

      You may add Your own copyright statement to Your modifications and
      may provide additional or different license terms and conditions
      for use, reproduction, or distribution of Your modifications, or
      for any such Derivative Works as a whole, provided Your use,
      reproduction, and distribution of the Work otherwise complies with
      the conditions stated in this License.

   5. Submission of Contributions. Unless You explicitly state otherwise,
      any Contribution intentionally submitted for inclusion in the Work
      by You to the Licensor shall be under the terms and conditions of
      this License, without any additional terms or conditions.
      Notwithstanding the above, nothing herein shall supersede or modify
      the terms of any separate license agreement you may have executed
      with Licensor regarding such Contributions.

   6. Trademarks. This License does not grant permission to use the trade
      names, trademarks, service marks, or product names of the Licensor,
      except as required for reasonable and customary use in describing the
      origin of the Work and reproducing the content of the NOTICE file.

   7. Disclaimer of Warranty. Unless required by applicable law or
      agreed to in writing, Licensor provides the Work (and each
      Contributor provides its Contributions) on an "AS IS" BASIS,
      WITHOUT WARRANTIES OR CONDITIONS OF ANY KIND, either express or
      implied, including, without limitation, any warranties or conditions
      of TITLE, NON-INFRINGEMENT, MERCHANTABILITY, or FITNESS FOR A
      PARTICULAR PURPOSE. You are solely responsible for determining the
      appropriateness of using or redistributing the Work and assume any
      risks associated with Your exercise of permissions under this License.

   8. Limitation of Liability. In no event and under no legal theory,
      whether in tort (including negligence), contract, or otherwise,
      unless required by applicable law (such as deliberate and grossly
      negligent acts) or agreed to in writing, shall any Contributor be
      liable to You for damages, including any direct, indirect, special,
      incidental, or consequential damages of any character arising as a
      result of this License or out of the use or inability to use the
      Work (including but not limited to damages for loss of goodwill,
      work stoppage, computer failure or malfunction, or any and all
      other commercial damages or losses), even if such Contributor
      has been advised of the possibility of such damages.

   9. Accepting Warranty or Additional Liability. While redistributing
      the Work or Derivative Works thereof, You may choose to offer,
      and charge a fee for, acceptance of support, warranty, indemnity,
      or other liability obligations and/or rights consistent with this
      License. However, in accepting such obligations, You may act only
      on Your own behalf and on Your sole responsibility, not on behalf
      of any other Contributor, and only if You agree to indemnify,
      defend, and hold each Contributor harmless for any liability
      incurred by, or claims asserted against, such Contributor by reason
      of your accepting any such warranty or additional liability.

   END OF TERMS AND CONDITIONS

   APPENDIX: How to apply the Apache License to your work.

      To apply the Apache License to your work, attach the following
      boilerplate notice, with the fields enclosed by brackets "[]"
      replaced with your own identifying information. (Don't include
      the brackets!)  The text should be enclosed in the appropriate
      comment syntax for the file format. We also recommend that a
      file or class name and description of purpose be included on the
      same "printed page" as the copyright notice for easier
      identification within third-party archives.

   Copyright [yyyy] [name of copyright owner]

   Licensed under the Apache License, Version 2.0 (the "License");
   you may not use this file except in compliance with the License.
   You may obtain a copy of the License at

       http://www.apache.org/licenses/LICENSE-2.0

   Unless required by applicable law or agreed to in writing, software
   distributed under the License is distributed on an "AS IS" BASIS,
   WITHOUT WARRANTIES OR CONDITIONS OF ANY KIND, either express or implied.
   See the License for the specific language governing permissions and
   limitations under the License.

--

<<<<<<< HEAD
https://github.com/stanfordnlp/glove


                                 Apache License
                           Version 2.0, January 2004
                        http://www.apache.org/licenses/

   TERMS AND CONDITIONS FOR USE, REPRODUCTION, AND DISTRIBUTION

   1. Definitions.

      "License" shall mean the terms and conditions for use, reproduction,
      and distribution as defined by Sections 1 through 9 of this document.

      "Licensor" shall mean the copyright owner or entity authorized by
      the copyright owner that is granting the License.

      "Legal Entity" shall mean the union of the acting entity and all
      other entities that control, are controlled by, or are under common
      control with that entity. For the purposes of this definition,
      "control" means (i) the power, direct or indirect, to cause the
      direction or management of such entity, whether by contract or
      otherwise, or (ii) ownership of fifty percent (50%) or more of the
      outstanding shares, or (iii) beneficial ownership of such entity.

      "You" (or "Your") shall mean an individual or Legal Entity
      exercising permissions granted by this License.

      "Source" form shall mean the preferred form for making modifications,
      including but not limited to software source code, documentation
      source, and configuration files.

      "Object" form shall mean any form resulting from mechanical
      transformation or translation of a Source form, including but
      not limited to compiled object code, generated documentation,
      and conversions to other media types.

      "Work" shall mean the work of authorship, whether in Source or
      Object form, made available under the License, as indicated by a
      copyright notice that is included in or attached to the work
      (an example is provided in the Appendix below).

      "Derivative Works" shall mean any work, whether in Source or Object
      form, that is based on (or derived from) the Work and for which the
      editorial revisions, annotations, elaborations, or other modifications
      represent, as a whole, an original work of authorship. For the purposes
      of this License, Derivative Works shall not include works that remain
      separable from, or merely link (or bind by name) to the interfaces of,
      the Work and Derivative Works thereof.

      "Contribution" shall mean any work of authorship, including
      the original version of the Work and any modifications or additions
      to that Work or Derivative Works thereof, that is intentionally
      submitted to Licensor for inclusion in the Work by the copyright owner
      or by an individual or Legal Entity authorized to submit on behalf of
      the copyright owner. For the purposes of this definition, "submitted"
      means any form of electronic, verbal, or written communication sent
      to the Licensor or its representatives, including but not limited to
      communication on electronic mailing lists, source code control systems,
      and issue tracking systems that are managed by, or on behalf of, the
      Licensor for the purpose of discussing and improving the Work, but
      excluding communication that is conspicuously marked or otherwise
      designated in writing by the copyright owner as "Not a Contribution."

      "Contributor" shall mean Licensor and any individual or Legal Entity
      on behalf of whom a Contribution has been received by Licensor and
      subsequently incorporated within the Work.

   2. Grant of Copyright License. Subject to the terms and conditions of
      this License, each Contributor hereby grants to You a perpetual,
      worldwide, non-exclusive, no-charge, royalty-free, irrevocable
      copyright license to reproduce, prepare Derivative Works of,
      publicly display, publicly perform, sublicense, and distribute the
      Work and such Derivative Works in Source or Object form.

   3. Grant of Patent License. Subject to the terms and conditions of
      this License, each Contributor hereby grants to You a perpetual,
      worldwide, non-exclusive, no-charge, royalty-free, irrevocable
      (except as stated in this section) patent license to make, have made,
      use, offer to sell, sell, import, and otherwise transfer the Work,
      where such license applies only to those patent claims licensable
      by such Contributor that are necessarily infringed by their
      Contribution(s) alone or by combination of their Contribution(s)
      with the Work to which such Contribution(s) was submitted. If You
      institute patent litigation against any entity (including a
      cross-claim or counterclaim in a lawsuit) alleging that the Work
      or a Contribution incorporated within the Work constitutes direct
      or contributory patent infringement, then any patent licenses
      granted to You under this License for that Work shall terminate
      as of the date such litigation is filed.

   4. Redistribution. You may reproduce and distribute copies of the
      Work or Derivative Works thereof in any medium, with or without
      modifications, and in Source or Object form, provided that You
      meet the following conditions:

      (a) You must give any other recipients of the Work or
          Derivative Works a copy of this License; and

      (b) You must cause any modified files to carry prominent notices
          stating that You changed the files; and

      (c) You must retain, in the Source form of any Derivative Works
          that You distribute, all copyright, patent, trademark, and
          attribution notices from the Source form of the Work,
          excluding those notices that do not pertain to any part of
          the Derivative Works; and

      (d) If the Work includes a "NOTICE" text file as part of its
          distribution, then any Derivative Works that You distribute must
          include a readable copy of the attribution notices contained
          within such NOTICE file, excluding those notices that do not
          pertain to any part of the Derivative Works, in at least one
          of the following places: within a NOTICE text file distributed
          as part of the Derivative Works; within the Source form or
          documentation, if provided along with the Derivative Works; or,
          within a display generated by the Derivative Works, if and
          wherever such third-party notices normally appear. The contents
          of the NOTICE file are for informational purposes only and
          do not modify the License. You may add Your own attribution
          notices within Derivative Works that You distribute, alongside
          or as an addendum to the NOTICE text from the Work, provided
          that such additional attribution notices cannot be construed
          as modifying the License.

      You may add Your own copyright statement to Your modifications and
      may provide additional or different license terms and conditions
      for use, reproduction, or distribution of Your modifications, or
      for any such Derivative Works as a whole, provided Your use,
      reproduction, and distribution of the Work otherwise complies with
      the conditions stated in this License.

   5. Submission of Contributions. Unless You explicitly state otherwise,
      any Contribution intentionally submitted for inclusion in the Work
      by You to the Licensor shall be under the terms and conditions of
      this License, without any additional terms or conditions.
      Notwithstanding the above, nothing herein shall supersede or modify
      the terms of any separate license agreement you may have executed
      with Licensor regarding such Contributions.

   6. Trademarks. This License does not grant permission to use the trade
      names, trademarks, service marks, or product names of the Licensor,
      except as required for reasonable and customary use in describing the
      origin of the Work and reproducing the content of the NOTICE file.

   7. Disclaimer of Warranty. Unless required by applicable law or
      agreed to in writing, Licensor provides the Work (and each
      Contributor provides its Contributions) on an "AS IS" BASIS,
      WITHOUT WARRANTIES OR CONDITIONS OF ANY KIND, either express or
      implied, including, without limitation, any warranties or conditions
      of TITLE, NON-INFRINGEMENT, MERCHANTABILITY, or FITNESS FOR A
      PARTICULAR PURPOSE. You are solely responsible for determining the
      appropriateness of using or redistributing the Work and assume any
      risks associated with Your exercise of permissions under this License.

   8. Limitation of Liability. In no event and under no legal theory,
      whether in tort (including negligence), contract, or otherwise,
      unless required by applicable law (such as deliberate and grossly
      negligent acts) or agreed to in writing, shall any Contributor be
      liable to You for damages, including any direct, indirect, special,
      incidental, or consequential damages of any character arising as a
      result of this License or out of the use or inability to use the
      Work (including but not limited to damages for loss of goodwill,
      work stoppage, computer failure or malfunction, or any and all
      other commercial damages or losses), even if such Contributor
      has been advised of the possibility of such damages.

   9. Accepting Warranty or Additional Liability. While redistributing
      the Work or Derivative Works thereof, You may choose to offer,
      and charge a fee for, acceptance of support, warranty, indemnity,
      or other liability obligations and/or rights consistent with this
      License. However, in accepting such obligations, You may act only
      on Your own behalf and on Your sole responsibility, not on behalf
      of any other Contributor, and only if You agree to indemnify,
      defend, and hold each Contributor harmless for any liability
      incurred by, or claims asserted against, such Contributor by reason
      of your accepting any such warranty or additional liability.

   END OF TERMS AND CONDITIONS

   APPENDIX: How to apply the Apache License to your work.

      To apply the Apache License to your work, attach the following
      boilerplate notice, with the fields enclosed by brackets "[]"
      replaced with your own identifying information. (Don't include
      the brackets!)  The text should be enclosed in the appropriate
      comment syntax for the file format. We also recommend that a
      file or class name and description of purpose be included on the
      same "printed page" as the copyright notice for easier
      identification within third-party archives.

   Copyright 2014 The Board of Trustees of The Leland Stanford Junior University

   Licensed under the Apache License, Version 2.0 (the "License");
   you may not use this file except in compliance with the License.
   You may obtain a copy of the License at

       http://www.apache.org/licenses/LICENSE-2.0

   Unless required by applicable law or agreed to in writing, software
   distributed under the License is distributed on an "AS IS" BASIS,
   WITHOUT WARRANTIES OR CONDITIONS OF ANY KIND, either express or implied.
   See the License for the specific language governing permissions and
   limitations under the License.
=======
BSD License

For SentEval software

Copyright (c) 2017-present, Facebook, Inc. All rights reserved.

Redistribution and use in source and binary forms, with or without modification,
are permitted provided that the following conditions are met:

 * Redistributions of source code must retain the above copyright notice, this
   list of conditions and the following disclaimer.

 * Redistributions in binary form must reproduce the above copyright notice,
   this list of conditions and the following disclaimer in the documentation
   and/or other materials provided with the distribution.

 * Neither the name Facebook nor the names of its contributors may be used to
   endorse or promote products derived from this software without specific
   prior written permission.

THIS SOFTWARE IS PROVIDED BY THE COPYRIGHT HOLDERS AND CONTRIBUTORS "AS IS" AND
ANY EXPRESS OR IMPLIED WARRANTIES, INCLUDING, BUT NOT LIMITED TO, THE IMPLIED
WARRANTIES OF MERCHANTABILITY AND FITNESS FOR A PARTICULAR PURPOSE ARE
DISCLAIMED. IN NO EVENT SHALL THE COPYRIGHT HOLDER OR CONTRIBUTORS BE LIABLE FOR
ANY DIRECT, INDIRECT, INCIDENTAL, SPECIAL, EXEMPLARY, OR CONSEQUENTIAL DAMAGES
(INCLUDING, BUT NOT LIMITED TO, PROCUREMENT OF SUBSTITUTE GOODS OR SERVICES;
LOSS OF USE, DATA, OR PROFITS; OR BUSINESS INTERRUPTION) HOWEVER CAUSED AND ON
ANY THEORY OF LIABILITY, WHETHER IN CONTRACT, STRICT LIABILITY, OR TORT
(INCLUDING NEGLIGENCE OR OTHERWISE) ARISING IN ANY WAY OUT OF THE USE OF THIS
SOFTWARE, EVEN IF ADVISED OF THE POSSIBILITY OF SUCH DAMAGE.
>>>>>>> f99d34a0
<|MERGE_RESOLUTION|>--- conflicted
+++ resolved
@@ -224,7 +224,6 @@
 
 --
 
-<<<<<<< HEAD
 https://github.com/stanfordnlp/glove
 
 
@@ -429,7 +428,6 @@
    WITHOUT WARRANTIES OR CONDITIONS OF ANY KIND, either express or implied.
    See the License for the specific language governing permissions and
    limitations under the License.
-=======
 BSD License
 
 For SentEval software
@@ -459,5 +457,4 @@
 LOSS OF USE, DATA, OR PROFITS; OR BUSINESS INTERRUPTION) HOWEVER CAUSED AND ON
 ANY THEORY OF LIABILITY, WHETHER IN CONTRACT, STRICT LIABILITY, OR TORT
 (INCLUDING NEGLIGENCE OR OTHERWISE) ARISING IN ANY WAY OUT OF THE USE OF THIS
-SOFTWARE, EVEN IF ADVISED OF THE POSSIBILITY OF SUCH DAMAGE.
->>>>>>> f99d34a0
+SOFTWARE, EVEN IF ADVISED OF THE POSSIBILITY OF SUCH DAMAGE.