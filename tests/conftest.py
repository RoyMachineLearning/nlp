# Copyright (c) Microsoft Corporation. All rights reserved.
# Licensed under the MIT License.

# NOTE: This file is used by pytest to inject fixtures automatically.
# As it is explained in the documentation
# https://docs.pytest.org/en/latest/fixture.html:
# "If during implementing your tests you realize that you want to use
# a fixture function from multiple test files you can move it to a conftest.py
# file. You don’t need to import the fixture you want to use in a test, it
# automatically gets discovered by pytest."

import os
from tempfile import TemporaryDirectory

import pytest
from tests.notebooks_common import path_notebooks

from utils_nlp.models.bert.common import Language
from utils_nlp.models.bert.common import Tokenizer as BERTTokenizer
from utils_nlp.azureml import azureml_utils
from azureml.core.webservice import Webservice


@pytest.fixture(scope="module")
def notebooks():
    folder_notebooks = path_notebooks()

    # Path for the notebooks
    paths = {
        "embedding_trainer": os.path.join(
            folder_notebooks, "embeddings", "embedding_trainer.ipynb"
        ),
        "similarity_embeddings_baseline": os.path.join(
            folder_notebooks, "sentence_similarity", "baseline_deep_dive.ipynb"
        ),
        "bert_encoder": os.path.join(folder_notebooks, "sentence_similarity", "bert_encoder.ipynb"),
        "gensen_local": os.path.join(folder_notebooks, "sentence_similarity", "gensen_local.ipynb"),
        "gensen_azureml": os.path.join(
            folder_notebooks, "sentence_similarity", "gensen_aml_deep_dive.ipynb"
        ),
        "similarity_automl_local": os.path.join(
            folder_notebooks, "sentence_similarity", "automl_local_deployment_aci.ipynb"
        ),
        "automl_with_pipelines_deployment_aks": os.path.join(
            folder_notebooks, "sentence_similarity", "automl_with_pipelines_deployment_aks.ipynb"
        ),
        "bert_qa_trainer": os.path.join(
            folder_notebooks, "question_answering", "pretrained-BERT-SQuAD-deep-dive-aml.ipynb"
        ),
        "bidaf_deep_dive": os.path.join(
            folder_notebooks, "question_answering", "bidaf_aml_deep_dive.ipynb"
        ),
        "bidaf_quickstart": os.path.join(
            folder_notebooks,
            "question_answering",
            "question_answering_system_bidaf_quickstart.ipynb",
        ),
        "entailment_multinli_bert": os.path.join(
            folder_notebooks, "entailment", "entailment_multinli_bert.ipynb"
        ),
        "entailment_bert_azureml": os.path.join(
            folder_notebooks, "entailment", "entailment_xnli_bert_azureml.ipynb"
        ),
        "tc_bert_azureml": os.path.join(
            folder_notebooks, "text_classification", "tc_bert_azureml.ipynb"
        ),
<<<<<<< HEAD
        "bert_senteval": os.path.join(
            folder_notebooks, "sentence_similarity", "bert_senteval.ipynb"
        ),
        "tc_mnli_bert": os.path.join(
            folder_notebooks, "text_classification", "tc_mnli_bert.ipynb"
=======
        "tc_mnli_bert": os.path.join(folder_notebooks, "text_classification", "tc_mnli_bert.ipynb"),
        "ner_wikigold_bert": os.path.join(
            folder_notebooks, "named_entity_recognition", "ner_wikigold_bert.ipynb"
>>>>>>> d7bc4e8f
        ),
        "deep_and_unified_understanding": os.path.join(
            folder_notebooks, "interpret_NLP_models", "understand_models.ipynb"
        ),
    }
    return paths


@pytest.fixture
def tmp(tmp_path_factory):
    td = TemporaryDirectory(dir=tmp_path_factory.getbasetemp())
    try:
        yield td.name
    finally:
        td.cleanup()


@pytest.fixture(scope="module")
def ner_test_data():
    UNIQUE_LABELS = ["O", "I-LOC", "I-MISC", "I-PER", "I-ORG", "X"]
    LABEL_MAP = {label: i for i, label in enumerate(UNIQUE_LABELS)}
    TRAILING_TOKEN_MASK = [[True] * 20]
    false_pos = [1, 2]
    for p in false_pos:
        TRAILING_TOKEN_MASK[0][p] = False
    INPUT_LABEL_IDS = [[3, 5, 5, 0, 0, 0, 0, 4, 4, 4, 0, 0, 0, 0, 0, 0, 0, 0, 0, 0]]
    return {
        "INPUT_TEXT": [
            ["Johnathan", "is", "studying", "in", "the", "University", "of", "Michigan", "."]
        ],
        "INPUT_TEXT_SINGLE": [
            "Johnathan",
            "is",
            "studying",
            "in",
            "the",
            "University",
            "of",
            "Michigan",
            ".",
        ],
        "INPUT_LABELS": [["I-PER", "O", "O", "O", "O", "I-ORG", "I-ORG", "I-ORG", "O"]],
        "INPUT_LABELS_SINGLE": ["I-PER", "O", "O", "O", "O", "I-ORG", "I-ORG", "I-ORG", "O"],
        "INPUT_LABELS_WRONG": [["I-PER", "O", "O", "O", "O", "I-ORG", "I-ORG", "I-ORG"]],
        "INPUT_TOKEN_IDS": [
            [
                1287,
                9779,
                1389,
                1110,
                5076,
                1107,
                1103,
                1239,
                1104,
                3312,
                119,
                0,
                0,
                0,
                0,
                0,
                0,
                0,
                0,
                0,
            ]
        ],
        "INPUT_LABEL_IDS": INPUT_LABEL_IDS,
        "INPUT_MASK": [[1] * 11 + [0] * 9],
        "PREDICTED_LABELS": [[3, 5, 5, 0, 0, 0, 0, 4, 4, 4, 0, 0, 0, 0, 0, 0, 0, 0, 0, 0]],
        "TRAILING_TOKEN_MASK": TRAILING_TOKEN_MASK,
        "UNIQUE_LABELS": UNIQUE_LABELS,
        "LABEL_MAP": LABEL_MAP,
        "EXPECTED_TOKENS_NO_PADDING": [
            ["I-PER", "X", "X", "O", "O", "O", "O", "I-ORG", "I-ORG", "I-ORG", "O"]
        ],
        "EXPECTED_TOKENS_NO_PADDING_NO_TRAILING": [
            ["I-PER", "O", "O", "O", "O", "I-ORG", "I-ORG", "I-ORG", "O"]
        ],
        "EXPECTED_TRAILING_TOKEN_MASK": TRAILING_TOKEN_MASK,
        "EXPECTED_LABEL_IDS": INPUT_LABEL_IDS,
    }


def pytest_addoption(parser):
    parser.addoption("--subscription_id", help="Azure Subscription Id to create resources in")
    parser.addoption("--resource_group", help="Name of the resource group")
    parser.addoption("--workspace_name", help="Name of Azure ML Workspace")
    parser.addoption("--workspace_region", help="Azure region to create the workspace in")
    parser.addoption("--cluster_name", help="Name of the AzureML Cluster.")


@pytest.fixture(scope="module")
def subscription_id(request):
    return request.config.getoption("--subscription_id")


@pytest.fixture(scope="module")
def resource_group(request):
    return request.config.getoption("--resource_group")


@pytest.fixture(scope="module")
def workspace_name(request):
    return request.config.getoption("--workspace_name")


@pytest.fixture(scope="module")
def workspace_region(request):
    return request.config.getoption("--workspace_region")


@pytest.fixture(scope="module")
def cluster_name(request):
    return request.config.getoption("--cluster_name")


@pytest.fixture()
def bert_english_tokenizer():
    return BERTTokenizer(language=Language.ENGLISHCASED, to_lower=False)


@pytest.fixture(scope="module")
def teardown_service(subscription_id, resource_group, workspace_name, workspace_region):

    yield

    # connect to workspace
    ws = azureml_utils.get_or_create_workspace(
        config_path="tests/ci",
        subscription_id=subscription_id,
        resource_group=resource_group,
        workspace_name=workspace_name,
        workspace_region=workspace_region,
    )

    # connect to aci_service
    aci_service = Webservice(workspace=ws, name="aci-test-service")

    # delete aci_service
    aci_service.delete()<|MERGE_RESOLUTION|>--- conflicted
+++ resolved
@@ -64,17 +64,14 @@
         "tc_bert_azureml": os.path.join(
             folder_notebooks, "text_classification", "tc_bert_azureml.ipynb"
         ),
-<<<<<<< HEAD
         "bert_senteval": os.path.join(
             folder_notebooks, "sentence_similarity", "bert_senteval.ipynb"
         ),
         "tc_mnli_bert": os.path.join(
             folder_notebooks, "text_classification", "tc_mnli_bert.ipynb"
-=======
-        "tc_mnli_bert": os.path.join(folder_notebooks, "text_classification", "tc_mnli_bert.ipynb"),
+        ),
         "ner_wikigold_bert": os.path.join(
             folder_notebooks, "named_entity_recognition", "ner_wikigold_bert.ipynb"
->>>>>>> d7bc4e8f
         ),
         "deep_and_unified_understanding": os.path.join(
             folder_notebooks, "interpret_NLP_models", "understand_models.ipynb"
