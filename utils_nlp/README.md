--- conflicted
+++ resolved
@@ -6,7 +6,6 @@
 
 ### [AzureML](azureml)
 
-<<<<<<< HEAD
 The AzureML submodule contains utilities to connect to an Azure Machine Learning workspace, train, tune and operationalize NLP systems at scale using AzureML.
 
 ```python
@@ -27,7 +26,7 @@
 This submodule contains high-level utilities that are commonly used in multiple algorithms as well as helper functions for managing frameworks like pytorch.
 
 ### [Dataset](dataset)
-Dataset includes helper functions for interacting with well-known datasets,  utility functions to process datasets for different NLP tasks, as well as utilities for splitting data for training/testing. For example, the [snli module](snli.py) will allow you to load a dataframe in pandas from the  Stanford Natural Language Inference (SNLI) Corpus dataset, with the option to set the number of rows to load in order to test algorithms and evaluate performance benchmarks. Information on the datasets used in the repo can be found [here](https://github.com/microsoft/nlp/tree/staging/utils_nlp/dataset#datasets).
+This submodule includes helper functions for interacting with well-known datasets,  utility functions to process datasets for different NLP tasks, as well as utilities for splitting data for training/testing. For example, the [snli module](snli.py) will allow you to load a dataframe in pandas from the  Stanford Natural Language Inference (SNLI) Corpus dataset, with the option to set the number of rows to load in order to test algorithms and evaluate performance benchmarks. Information on the datasets used in the repo can be found [here](https://github.com/microsoft/nlp/tree/staging/utils_nlp/dataset#datasets).
 
 Most datasets may be split into `train`, `dev`, and `test`.
 
@@ -37,8 +36,8 @@
 df = load_pandas_df(DATA_FOLDER, file_split ="train", nrows = 1000)
 ```
 
-### [Evaluation (Eval)](eval)
-The evaluation (eval) submodule includes functionalities for computing common classification evaluation metrics like accuracy, precision, recall, and f1 scores for classification scenarios. It also includes metric utitlities for normalizing and finding f1_scores for  dataset  [The Stanford Question Answering Dataset (SQuAD)](https://rajpurkar.github.io/SQuAD-explorer/) , and utilities to  log the means and other coefficients in evaluating the quality of sentence embedding.
+### [Evaluation](eval)
+The *eval* submodule includes functionalities for computing common classification evaluation metrics like accuracy, precision, recall, and f1 scores for classification scenarios. It also includes metric utitlities for normalizing and finding f1_scores for [The Stanford Question Answering Dataset (SQuAD)](https://rajpurkar.github.io/SQuAD-explorer/), and utilities to log the means and other coefficients in evaluating the quality of sentence embedding.
 
 ### [Models](models)
 The models submodule contains implementations of various algorithms that can be used in addition to external packages to evaluate and develop new natural language processing systems. A description of which algorithms are used in each scenario can be found on [this table](../README.md#content).
@@ -48,15 +47,5 @@
 * GenSen
 
 
-### [Model Explainability](interpreter)
-The model_explainability submodule contains implementations to explain a model through its hidden states of models. It is a code implementation of the paper [Towards a Deep and Unified Understanding of Deep Neural Models in NLP](http://proceedings.mlr.press/v97/guan19a/guan19a.pdf). 
-=======
-- [Azure Machine Learning](./azureml/README.md) - Contains Azure Machine Learning specific utilities  
-- [Common](./common/README.md) - Contains common helper utilities such as  
-        - `Timer`: A timer object that helps with timing execution runs.  
-        - `get_device` and `move_to_device`: Pytorch specific utilities that help determine the compute device and handle moving of models across various types of compute respectively. 
-- [Dataset](./dataset/README.md) - Contains dataset definition and sources  
-- [Evaluation (Eval)](./eval/README.md) - Contains metric and accuracy evaluation utilities     
-- [Models](./models/README.md) - Contains implementation of algorithms used     
-- [Interpreter](./interpreter/README.md) - Contains utilities to explain hidden states of models i.e. **model interpretability**. 
->>>>>>> 09425ca7
+### [Model Explainability](model_explainability)
+The model_explainability submodule contains utils that help explain or diagnose models, such as interpreting layers of a neural network.